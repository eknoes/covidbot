import argparse
import asyncio
import configparser
import locale
import logging
import re
import sys
from typing import List, Optional

from mysql.connector import connect, MySQLConnection

from covidbot.bot import Bot
from covidbot.covid_data import CovidData
from covidbot.signal_interface import SignalInterface
from covidbot.telegram_interface import TelegramInterface
from covidbot.text_interface import SimpleTextInterface
from covidbot.threema_interface import ThreemaInterface
from covidbot.user_manager import UserManager


def parse_config(config_file: str):
    cfg = configparser.ConfigParser()
    cfg.read(config_file)
    return cfg


def get_connection(cfg) -> MySQLConnection:
    return connect(database=cfg['DATABASE'].get('DATABASE'),
                   user=cfg['DATABASE'].get('USER'),
                   password=cfg['DATABASE'].get('PASSWORD'),
                   port=cfg['DATABASE'].get('PORT'),
                   host=cfg['DATABASE'].get('HOST', 'localhost'))


def strip_html(text: str) -> str:
    # Simple replace, as it is just used for interfaces that do not support scripting in any way
    return re.sub('<[^<]+?>', "", text)


def send_newsletter(telegram: TelegramInterface, message: str, specific_users: Optional[List[int]]):
    print(message)

    ident = "all"
    if specific_users:
        ident = "specific"

    if input(f"Do you want to send this message to {ident} users? (y/N)").upper() != "Y":
        exit(0)

    append_report = False
    if input("Do you want to append the current report? (y/N)").upper() == "Y":
        append_report = True

    if input("Please confirm sending the message (Y): ") == "Y":
        telegram.message_users(message, append_report, specific_users)


if __name__ == "__main__":
    logging_format = "%(asctime)s - %(name)s - %(levelname)s - %(message)s"
    logging_level = logging.INFO

    # Set locale
    try:
        locale.setlocale(locale.LC_ALL, 'de_DE.utf8')
    except Exception:
        logging.error("Can't set locale!")

    # Parse Arguments
    parser = argparse.ArgumentParser()
    parser.add_argument('--message-file', help='Send the message from <FILE> to users',
                        metavar='FILE', action='store')
    parser.add_argument('--message', help='Send a message to users', action='store_true')
    parser.add_argument('--specific', help='Just send the message to specific user_ids',
                        metavar='USERS', action='store', nargs="+", type=int)
    parser.add_argument('--interactive', help='Chat with Textbot', action='store_true')
    parser.add_argument('--threema', help='Use Threema', action='store_true')
    parser.add_argument('--telegram', help='Use Telegram', action='store_true')
    parser.add_argument('--signal', help='Use Signal', action='store_true')
    parser.add_argument('--verbose', '-v', action='count', default=0)

    args = parser.parse_args()
    config = parse_config("config.ini")
    api_key = config['TELEGRAM'].get('API_KEY')

<<<<<<< HEAD
    if args.signal and args.telegram and args.threema:
=======
    if args.verbose and args.verbose > 0:
        logging_level = logging.DEBUG

    if args.signal and args.telegram:
>>>>>>> e994a94e
        sys.exit(1)

    if not args.signal and not args.telegram and not args.interactive and not args.threema:
        print("You have to specify the used messenger")
        sys.exit(1)

    if args.specific and not (args.message or args.message_file):
        print("You can use --specific only with --message or --message-file")
        sys.exit(1)

    if args.interactive:# Setup logging
        logging.basicConfig(format=logging_format, level=logging_level, filename="interactive-bot.log")
        # Also write to stderr
        logging.getLogger().addHandler(logging.StreamHandler())

        data = CovidData(get_connection(config))
        user_manager = UserManager("interactive", get_connection(config))

        bot = SimpleTextInterface(Bot(data, user_manager))
        user_input = input("Please enter input:\n> ")
        while user_input != "":
            print(f"{strip_html(bot.handle_input(user_input, '1').message)}")
            user_input = input("> ")
        sys.exit(0)
    elif args.signal:
        logging.basicConfig(format=logging_format, level=logging_level, filename="signal-bot.log")
        data = CovidData(get_connection(config))
        user_manager = UserManager("signal", get_connection(config))
        bot = Bot(data, user_manager)
        signal_interface = SignalInterface(config['SIGNAL'].get('PHONE_NUMBER'),
                                           config['SIGNAL'].get('SIGNALD_SOCKET'), bot)
        asyncio.run(signal_interface.run())
    elif args.threema:
        logging.basicConfig(format=logging_format, level=logging_level, filename="threema-bot.log")
        logging.getLogger().addHandler(logging.StreamHandler())
        logging.info("Start Threema Bot")
        data = CovidData(get_connection(config))
        user_manager = UserManager("threema", get_connection(config))
        bot = Bot(data, user_manager)
        threema_iface = ThreemaInterface(config['THREEMA'].get('ID'), config['THREEMA'].get('SECRET'),
                                         config['THREEMA'].get('PRIVATE_KEY'), bot)
        threema_iface.run()
    elif args.telegram:
        logging.basicConfig(format=logging_format, level=logging_level, filename="telegram-bot.log")

        if args.message or args.message_file:
            data = CovidData(get_connection(config), disable_autoupdate=True)
        else:
            data = CovidData(get_connection(config))
        user_manager = UserManager("telegram", get_connection(config))
        bot = Bot(data, user_manager)

        telegram_bot = TelegramInterface(bot, api_key=api_key, dev_chat_id=config['TELEGRAM'].getint("DEV_CHAT"))

        if args and (args.message or args.message_file):
            if args.message_file:
                try:
                    with open(args.message_file, "r") as file:
                        message = file.read()
                except FileNotFoundError as e:
                    print("Can't read that file - sorry...")
                    sys.exit(1)
            else:
                lines = []
                line = input("Please write a message: ")
                while line != "":
                    lines.append(line)
                    line = input()

                message = "\n".join(lines)

            send_newsletter(telegram_bot, message, args.specific)
        else:
            telegram_bot.run()<|MERGE_RESOLUTION|>--- conflicted
+++ resolved
@@ -82,14 +82,10 @@
     config = parse_config("config.ini")
     api_key = config['TELEGRAM'].get('API_KEY')
 
-<<<<<<< HEAD
-    if args.signal and args.telegram and args.threema:
-=======
     if args.verbose and args.verbose > 0:
         logging_level = logging.DEBUG
 
-    if args.signal and args.telegram:
->>>>>>> e994a94e
+    if args.signal and args.telegram and args.threema:
         sys.exit(1)
 
     if not args.signal and not args.telegram and not args.interactive and not args.threema:
