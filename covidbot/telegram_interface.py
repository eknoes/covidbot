--- conflicted
+++ resolved
@@ -4,11 +4,8 @@
 import os
 import signal
 import time
-<<<<<<< HEAD
 import traceback
-=======
-import io
->>>>>>> 270e8f50
+
 from typing import Tuple, Optional
 
 import telegram
@@ -58,6 +55,7 @@
         self.updater.dispatcher.add_handler(CommandHandler('start', self.helpHandler))
         self.updater.dispatcher.add_handler(CommandHandler('bericht', self.reportHandler))
         self.updater.dispatcher.add_handler(CommandHandler('ort', self.currentHandler))
+        self.updater.dispatcher.add_handler(CommandHandler('grafik', self.graphicHandler))
         self.updater.dispatcher.add_handler(CommandHandler('abo', self.subscribeHandler))
         self.updater.dispatcher.add_handler(CommandHandler('beende', self.unsubscribeHandler))
         self.updater.dispatcher.add_handler(CommandHandler('statistik', self.statHandler))
@@ -105,9 +103,14 @@
         entity = " ".join(context.args)
         message = self._bot.get_current(entity)
         update.message.reply_html(message)
-        context.bot.send_photo(update.effective_chat.id, photo=self._bot.get_incidence_graph(entity),  caption=message, parse_mode=telegram.constants.PARSEMODE_HTML)
         self.log.debug("Someone called /ort")
 
+    def graphicHandler(self, update: Update, context: CallbackContext):
+        entity = " ".join(context.args)
+        message = self._bot.get_current(entity)
+        context.bot.send_photo(update.effective_chat.id, photo=self._bot.get_new_infection_graph(entity), caption=message,
+                               parse_mode=telegram.constants.PARSEMODE_HTML)
+        
     def deleteHandler(self, update: Update, context: CallbackContext) -> None:
         markup = InlineKeyboardMarkup([[InlineKeyboardButton("Ja, alle meine Daten löschen",
                                                              callback_data=self.CALLBACK_CMD_DELETEME)],
